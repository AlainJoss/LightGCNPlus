# CIL-Project: Movie Rating Prediction

## Project Description

This project aims to develop a robust and accurate model for predicting movie ratings based on user and movie data. It is part of the ETH Zurich Computational Intelligence Lab's collaborative filtering competition on Kaggle. The objective is to create a system that can provide personalized movie recommendations to users by analyzing patterns and preferences in historical rating data.

## Challenge Overview

A recommender system is designed to present items (e.g., books on Amazon, movies on Movielens, or music on LastFM) that are likely to interest the user. In collaborative filtering, recommendations are based on the known preferences of the user towards items as well as the preferences of other "similar" users.

For this challenge, we have acquired ratings from 10,000 users for 1,000 different items (movies). All ratings are integer values between 1 and 5 stars. The collaborative filtering algorithm is evaluated based on the prediction error, measured by the root-mean-squared error (RMSE).

## Installation

### Prerequisites

Before you begin, ensure you have met the following requirements:

* Python 3.x
* pip (Python package installer)

### Installation steps

1. Clone the repository:

    ```sh
    git clone https://github.com/AlainJoss/movie_rating_prediction.git
    cd movie_rating_prediction
    ```

2. Set up a virtual environment:

    ```sh
    python -m venv env
    source env/Scripts/activate
    python -m ipykernel install --user
    ```

3. Install the required packages:

    ```sh
    pip install -r requirements.txt
    ```

## Folder Structure

* `experiments`: Contains scripts for experimenting with different models and configurations.
* `src`: Contains source code for model training and evaluation.
* `data`: Stores data used in preprocessing, training, and post-processing phases.

## Usage

First we provide a brief description of important source files

* `config.py` defines paths to data, configures the kernel to use the GPU if available, and defines the rating matrix dimensions
* `load.py` contains functions to gather the training and submission data according to paths laid out in `config.py`.
* `models.py` defines the architectures used in the models experimented with in this repo.
* `train.py` defines the entire training pipeline including training, evaluation, and reporting.
* `preprocess.py` contains functions to transform the rating matrix data into an adjacency matrix where the ratings are standardized as Z-scores
* `postprocess.py` includes functions to generate predictions and convert them to the format specified for submission to kaggle

To use the `LightGCN+` model and other experimental models in this project, refer to the Jupyter notebooks provided in the `experiments` folder. A further README can be found there, along with notebooks that include detailed examples and step-by-step instructions on data preprocessing, model training, hyperparameter tuning, and evaluation.

## Results
<<<<<<< HEAD
The performance of the models is evaluated using the root-mean-squared error (RMSE). Detailed results and visualizations are provided in the experiment notebooks.
=======

The performance of the models is evaluated using the root-mean-squared error (RMSE). The best model achieves an RMSE of 0.9780 on the validation set. Detailed results and visualizations are provided in the experiment notebooks.
>>>>>>> 73970de5
<|MERGE_RESOLUTION|>--- conflicted
+++ resolved
@@ -62,9 +62,4 @@
 To use the `LightGCN+` model and other experimental models in this project, refer to the Jupyter notebooks provided in the `experiments` folder. A further README can be found there, along with notebooks that include detailed examples and step-by-step instructions on data preprocessing, model training, hyperparameter tuning, and evaluation.
 
 ## Results
-<<<<<<< HEAD
-The performance of the models is evaluated using the root-mean-squared error (RMSE). Detailed results and visualizations are provided in the experiment notebooks.
-=======
-
-The performance of the models is evaluated using the root-mean-squared error (RMSE). The best model achieves an RMSE of 0.9780 on the validation set. Detailed results and visualizations are provided in the experiment notebooks.
->>>>>>> 73970de5
+The performance of the models is evaluated using the root-mean-squared error (RMSE). Detailed results and visualizations are provided in the experiment notebooks.