torch
numpy
matplotlib
pandas
<<<<<<< HEAD
sklearn
seaborn
=======
scikit-learn
>>>>>>> 73970de5
<|MERGE_RESOLUTION|>--- conflicted
+++ resolved
@@ -2,9 +2,5 @@
 numpy
 matplotlib
 pandas
-<<<<<<< HEAD
-sklearn
 seaborn
-=======
-scikit-learn
->>>>>>> 73970de5
+scikit-learn